name: sarchive tests
on: [push, pull_request]
jobs:
  clippy:
    runs-on: ubuntu-18.04
    strategy:
      matrix:
        rust:
          - stable
<<<<<<< HEAD
          - 1.57.0
=======
          - 1.55.0
>>>>>>> a4d16b16
      fail-fast: false

    steps:
      - name: Checkout sources
        uses: actions/checkout@v2.3.5
      - name: Install toolchain
        uses: actions-rs/toolchain@v1.0.7
        with:
          toolchain: ${{ matrix.rust }}
          components: clippy
          override: true
      - run: sudo apt-get install libsasl2-dev  libsasl2-2
      - name: Run cargo clippy
        uses: actions-rs/clippy-check@v1.0.7
        with:
          token: ${{ secrets.GITHUB_TOKEN }}
          args: --all-features -- -D warnings

  fmt:
    runs-on: ubuntu-18.04
    strategy:
      matrix:
        rust:
          - stable
<<<<<<< HEAD
          - 1.57.0
=======
          - 1.55.0
>>>>>>> a4d16b16
      fail-fast: false

    steps:
      - name: Checkout sources
        uses: actions/checkout@v2.3.5
      - name: Install toolchain
        uses: actions-rs/toolchain@v1.0.7
        with:
          toolchain: ${{ matrix.rust }}
          components: rustfmt
          override: true
      - name: Run cargo fmt
        uses: actions-rs/cargo@v1.0.3
        with:
          command: fmt
          args: --all -- --check

  test:
    runs-on: ubuntu-18.04
    strategy:
      matrix:
        rust:
          - stable
          - nightly
<<<<<<< HEAD
          - 1.57.0
=======
          - 1.55.0
>>>>>>> a4d16b16
        features:
          - --features elasticsearch-7
          - --features kafka
          - --no-default-features
          - --all-features
      fail-fast: false

    steps:
      - name: Checkout sources
        uses: actions/checkout@v2.3.5
      - name: Install toolchain
        uses: actions-rs/toolchain@v1.0.7
        with:
          toolchain: ${{ matrix.rust }}
          override: true
      - run: sudo apt-get install libsasl2-dev  libsasl2-2
      - name: Run cargo test
        uses: actions-rs/cargo@v1.0.3
        with:
          command: test
          args: ${{ matrix.features }}<|MERGE_RESOLUTION|>--- conflicted
+++ resolved
@@ -7,11 +7,7 @@
       matrix:
         rust:
           - stable
-<<<<<<< HEAD
           - 1.57.0
-=======
-          - 1.55.0
->>>>>>> a4d16b16
       fail-fast: false
 
     steps:
@@ -36,11 +32,7 @@
       matrix:
         rust:
           - stable
-<<<<<<< HEAD
           - 1.57.0
-=======
-          - 1.55.0
->>>>>>> a4d16b16
       fail-fast: false
 
     steps:
@@ -65,11 +57,7 @@
         rust:
           - stable
           - nightly
-<<<<<<< HEAD
           - 1.57.0
-=======
-          - 1.55.0
->>>>>>> a4d16b16
         features:
           - --features elasticsearch-7
           - --features kafka
