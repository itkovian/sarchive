name: sarchive tests
on: [push, pull_request]
jobs:
  clippy:
    runs-on: ubuntu-18.04
    strategy:
      matrix:
        rust:
          - stable
          - 1.55.0
      fail-fast: false

    steps:
      - name: Checkout sources
        uses: actions/checkout@v2.3.5
      - name: Install toolchain
        uses: actions-rs/toolchain@v1.0.7
        with:
          toolchain: ${{ matrix.rust }}
          components: clippy
          override: true
<<<<<<< HEAD
=======
      - run: sudo apt-get install libsasl2-dev  libsasl2-2
      - name: Install clippy
        run: rustup component add clippy
>>>>>>> 9467af94
      - name: Run cargo clippy
        uses: actions-rs/clippy-check@v1.0.7
        with:
          token: ${{ secrets.GITHUB_TOKEN }}
          args: --all-features -- -D warnings

  fmt:
    runs-on: ubuntu-18.04
    strategy:
      matrix:
        rust:
          - stable
          - 1.55.0
      fail-fast: false

    steps:
      - name: Checkout sources
        uses: actions/checkout@v2.3.5
      - name: Install toolchain
        uses: actions-rs/toolchain@v1.0.7
        with:
          toolchain: ${{ matrix.rust }}
          components: rustfmt
          override: true
      - name: Run cargo fmt
        uses: actions-rs/cargo@v1.0.3
        with:
          command: fmt
          args: --all -- --check

  test:
    runs-on: ubuntu-18.04
    strategy:
      matrix:
        rust:
          - stable
          - nightly
          - 1.55.0
        features:
          - --features elasticsearch-7
          - --features kafka
          - --no-default-features
          - --all-features
      fail-fast: false

    steps:
      - name: Checkout sources
        uses: actions/checkout@v2.3.5
      - name: Install toolchain
        uses: actions-rs/toolchain@v1.0.7
        with:
          toolchain: ${{ matrix.rust }}
          override: true
      - run: sudo apt-get install libsasl2-dev  libsasl2-2
      - name: Run cargo test
        uses: actions-rs/cargo@v1.0.3
        with:
          command: test
          args: ${{ matrix.features }}<|MERGE_RESOLUTION|>--- conflicted
+++ resolved
@@ -19,12 +19,7 @@
           toolchain: ${{ matrix.rust }}
           components: clippy
           override: true
-<<<<<<< HEAD
-=======
       - run: sudo apt-get install libsasl2-dev  libsasl2-2
-      - name: Install clippy
-        run: rustup component add clippy
->>>>>>> 9467af94
       - name: Run cargo clippy
         uses: actions-rs/clippy-check@v1.0.7
         with:
