/*
Copyright 2019 Andy Georges <itkovian+sarchive@gmail.com>

Permission is hereby granted, free of charge, to any person obtaining a copy
of this software and associated documentation files (the "Software"), to deal
in the Software without restriction, including without limitation the rights
to use, copy, modify, merge, publish, distribute, sublicense, and/or sell
copies of the Software, and to permit persons to whom the Software is
furnished to do so, subject to the following conditions:

The above copyright notice and this permission notice shall be included in
all copies or substantial portions of the Software.

THE SOFTWARE IS PROVIDED "AS IS", WITHOUT WARRANTY OF ANY KIND, EXPRESS OR
IMPLIED, INCLUDING BUT NOT LIMITED TO THE WARRANTIES OF MERCHANTABILITY,
FITNESS FOR A PARTICULAR PURPOSE AND NONINFRINGEMENT. IN NO EVENT SHALL THE
AUTHORS OR COPYRIGHT HOLDERS BE LIABLE FOR ANY CLAIM, DAMAGES OR OTHER
LIABILITY, WHETHER IN AN ACTION OF CONTRACT, TORT OR OTHERWISE, ARISING FROM,
OUT OF OR IN CONNECTION WITH THE SOFTWARE OR THE USE OR OTHER DEALINGS IN THE
SOFTWARE.
*/
extern crate chrono;
extern crate crossbeam_channel;
extern crate crossbeam_utils;

use crossbeam_channel::{select, unbounded, Receiver, Sender};
use log::*;
use notify::event::Event;
<<<<<<< HEAD
use notify::{RecommendedWatcher, RecursiveMode, Watcher, recommended_watcher};
=======
use notify::{recommended_watcher, RecursiveMode, Watcher};
>>>>>>> a4d16b16
use std::io::{Error, ErrorKind};
use std::path::Path;

use super::scheduler::job::JobInfo;
use super::scheduler::Scheduler;

/// The check_and_queue function verifies that the inotify event pertains
/// and actual Slurm job entry and pushes the correct information to the
/// channel so it can be processed later on.
#[allow(clippy::borrowed_box)]
fn check_and_queue(
    scheduler: &Box<dyn Scheduler>,
    s: &Sender<Box<dyn JobInfo>>,
    event: Event,
) -> Result<(), std::io::Error> {
    debug!("Event received: {:?}", event);

    match scheduler.verify_event_kind(&event) {
        Some(paths) => scheduler
            .create_job_info(&paths[0])
            .ok_or_else(|| {
                Error::new(
                    ErrorKind::Other,
                    "Could not create job info structure".to_owned(),
                )
            })
            .and_then(|jobinfo| {
                s.send(jobinfo)
                    .map_err(|err| Error::new(ErrorKind::Other, err.to_string()))
            }),
        _ => Ok(()),
    }
}

/// The monitor function uses a platform-specific watcher to track inotify events on
/// the given path, formed by joining the base and the hash path.
/// At the same time, it check for a notification indicating that it should stop operations
/// upon receipt of which it immediately returns.
#[allow(clippy::borrowed_box)]
pub fn monitor(
    scheduler: &Box<dyn Scheduler>,
    path: &Path,
    s: &Sender<Box<dyn JobInfo>>,
    sigchannel: &Receiver<bool>,
) -> notify::Result<()> {
    let (tx, rx) = unbounded();

<<<<<<< HEAD
    // create a platform-spectific watcher
=======
    // create a platform-specific watcher
>>>>>>> a4d16b16
    let mut watcher = recommended_watcher(move |res| tx.send(res).unwrap())?;

    info!("Watching path {:?}", path);

    if let Err(e) = watcher.watch(path, RecursiveMode::NonRecursive) {
        return Err(e);
    }
    #[allow(clippy::zero_ptr, clippy::drop_copy)]
    loop {
        select! {
            recv(sigchannel) -> b => if let Ok(true) = b  {
                break Ok(());
            },
            recv(rx) -> event => {
                match event {
                    Ok(Ok(e)) => check_and_queue(scheduler, s, e)?,
                    Ok(Err(_)) | Err(_) => {
                        error!("Error on received event: {:?}", event);
                        break Err(notify::Error::new(notify::ErrorKind::Generic("Problem receiving event".to_string())));
                    }
                }
            }
        }
    }
}

#[cfg(test)]
mod tests {}<|MERGE_RESOLUTION|>--- conflicted
+++ resolved
@@ -26,11 +26,7 @@
 use crossbeam_channel::{select, unbounded, Receiver, Sender};
 use log::*;
 use notify::event::Event;
-<<<<<<< HEAD
-use notify::{RecommendedWatcher, RecursiveMode, Watcher, recommended_watcher};
-=======
-use notify::{recommended_watcher, RecursiveMode, Watcher};
->>>>>>> a4d16b16
+use notify::{RecursiveMode, Watcher, recommended_watcher};
 use std::io::{Error, ErrorKind};
 use std::path::Path;
 
@@ -78,11 +74,7 @@
 ) -> notify::Result<()> {
     let (tx, rx) = unbounded();
 
-<<<<<<< HEAD
-    // create a platform-spectific watcher
-=======
     // create a platform-specific watcher
->>>>>>> a4d16b16
     let mut watcher = recommended_watcher(move |res| tx.send(res).unwrap())?;
 
     info!("Watching path {:?}", path);
