--- conflicted
+++ resolved
@@ -177,22 +177,9 @@
     let base = Path::new(
         matches
             .value_of("spool")
-<<<<<<< HEAD
-            .expect("You must provide the location of the job spool dir."),
-    );
-    let archive = Path::new(
-        matches
-            .value_of("archive")
-            .expect("You must provide the location of the archive"),
-    );
-
-    info!("sarchive for torque starting. Watching {:?}. Archiving under {:?}.", &base, &archive);
-
-=======
             .expect("You must provide the location of the spool dir."),
     );
     // FIXME: Check for permissions to read directory contents
->>>>>>> 1129040f
     if !base.is_dir() {
         error!("Provided spool {:?} is not a valid directory", base);
         exit(1);
@@ -219,7 +206,12 @@
     // we will watch the ten hash.X directories
     let (sender, receiver) = unbounded();
     if let Err(e) = scope(|s| {
-<<<<<<< HEAD
+        let ss = &sig_sender;
+        s.spawn(move |_| {
+            signal_handler_atomic(ss, notification, &parker);
+            info!("Signal handled");
+        });
+        for hash in 0..10 {
 
         if matches.is_present("subdirs") {
             for subdir in 0..9 {
@@ -236,22 +228,11 @@
             }
         } else {
             let t = &sender;
-            s.spawn(move |_| match monitor(&base, t) {
-                Ok(_) => info!("Stopped watching subdir {:?}", &base),
-=======
-        let ss = &sig_sender;
-        s.spawn(move |_| {
-            signal_handler_atomic(ss, notification, &parker);
-            info!("Signal handled");
-        });
-        for hash in 0..10 {
-            let t = &sender;
             let h = hash;
             let sr = &sig_receiver;
             let sl = create(&scheduler_kind, &base.to_path_buf());
             s.spawn(move |_| match monitor(sl, base, hash, t, sr) {
                 Ok(_) => info!("Stopped watching hash.{}", &h),
->>>>>>> 1129040f
                 Err(e) => {
                         error!("{:?}", e);
                         panic!("Error watching {:?}", &base);
