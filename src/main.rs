/*
Copyright 2019 Andy Georges <itkovian+sarchive@gmail.com>

Permission is hereby granted, free of charge, to any person obtaining a copy
of this software and associated documentation files (the "Software"), to deal
in the Software without restriction, including without limitation the rights
to use, copy, modify, merge, publish, distribute, sublicense, and/or sell
copies of the Software, and to permit persons to whom the Software is
furnished to do so, subject to the following conditions:

The above copyright notice and this permission notice shall be included in
all copies or substantial portions of the Software.

THE SOFTWARE IS PROVIDED "AS IS", WITHOUT WARRANTY OF ANY KIND, EXPRESS OR
IMPLIED, INCLUDING BUT NOT LIMITED TO THE WARRANTIES OF MERCHANTABILITY,
FITNESS FOR A PARTICULAR PURPOSE AND NONINFRINGEMENT. IN NO EVENT SHALL THE
AUTHORS OR COPYRIGHT HOLDERS BE LIABLE FOR ANY CLAIM, DAMAGES OR OTHER
LIABILITY, WHETHER IN AN ACTION OF CONTRACT, TORT OR OTHERWISE, ARISING FROM,
OUT OF OR IN CONNECTION WITH THE SOFTWARE OR THE USE OR OTHER DEALINGS IN THE
SOFTWARE.
*/
extern crate chrono;
extern crate clap;
extern crate crossbeam_channel;
extern crate crossbeam_utils;
extern crate fern;
extern crate libc;
#[macro_use]
extern crate log;
extern crate notify;
extern crate reopen;
extern crate syslog;

use clap::{App, Arg};
use crossbeam_channel::{bounded, unbounded};
use crossbeam_utils::sync::Parker;
use crossbeam_utils::thread::scope;
use reopen::Reopen;
use std::fs::{File, OpenOptions};
use std::fs::create_dir_all;
use std::path::{Path, PathBuf};
use std::process::exit;
use std::sync::atomic::AtomicBool;
use std::sync::atomic::Ordering::SeqCst;
use std::sync::Arc;

mod lib;
use lib::{monitor, process, signal_handler_atomic, Period};

#[inline]
fn my_open<P: AsRef<Path>>(filename: P) -> Result<File, std::io::Error> {
    OpenOptions::new()
        .create(true)
        .write(true)
        .append(true)
        .open(filename)
}


fn setup_logging(
    level_filter: log::LevelFilter,
    logfile: Option<&str>,
) -> Result<(), log::SetLoggerError> {
    let base_config = fern::Dispatch::new()
        .format(|out, message, record| {
            out.finish(format_args!(
                "[{}][{}][{}] {}",
                chrono::Local::now().to_rfc3339(),
                record.target(),
                record.level(),
                message
            ))
        })
        .level(level_filter);

    match logfile {
        Some(filename) => {
            let r = fern::log_reopen(&PathBuf::from(filename), Some(libc::SIGHUP)).unwrap();
            base_config.chain(r)
        }, 
        None => base_config.chain(std::io::stdout())
    }.apply()
}

fn main() {
    let matches = App::new("SArchive")
        .version("0.6.0")
        .author("Andy Georges <itkovian+sarchive@gmail.com>")
        .about("Archive slurm user job scripts.")
        .arg(
            Arg::with_name("archive")
                .long("archive")
                .short("a")
                .takes_value(true)
                .help("Location of the job scripts' archive."),
        )
        .arg(
            Arg::with_name("cluster")
                .long("cluster")
                .short("c")
                .takes_value(true)
                .help("Name of the cluster where the jobs have been submitted to."),
        )
        .arg(
            Arg::with_name("debug")
                .long("debug")
                .help("Log at DEBUG level.")
        )
        .arg(
            Arg::with_name("logfile")
                .long("logfile")
                .short("l")
                .takes_value(true)
                .help("Log file name.")
        )
        .arg(
            Arg::with_name("period")
                .long("period")
                .short("p")
                .takes_value(true)
                .possible_value("yearly")
                .possible_value("monthly")
                .possible_value("daily")
                .help(
                    "Archive under a YYYY subdirectory (yearly), YYYYMM (monthly), or YYYYMMDD (daily)."
                )
        )
        .arg(
<<<<<<< HEAD
            Arg::with_name("subdirs")
                .long("subdirs")
                .help(
                    "Watch the subdirectories 0..9 of the job spool dir."
=======
            Arg::with_name("cleanup")
                .long("cleanup")
                .help(
                    "[Experimental] Process already received events when the program is terminated with SIGINT or SIGTERM"
>>>>>>> b2938d18
                )
        )
        .arg(
            Arg::with_name("spool")
                .long("spool")
                .short("s")
                .takes_value(true)
                .help(
                    "Location of the Slurm StateSaveLocation (where the job hash dirs are kept).",
                )
        )
        .get_matches();

    let log_level = if matches.is_present("debug") {
        log::LevelFilter::Debug
    } else {
        log::LevelFilter::Info
    };
    match setup_logging(log_level, matches.value_of("logfile")) {
        Ok(_) => (),
        Err(e) => panic!("Cannot set up logging: {:?}", e),
    };

    let period = match matches.value_of("period") {
        Some("yearly") => Period::Yearly,
        Some("monthly") => Period::Monthly,
        Some("daily") => Period::Daily,
        _ => Period::None,
    };

    let base = Path::new(
        matches
            .value_of("spool")
            .expect("You must provide the location of the job spool dir."),
    );
    let archive = Path::new(
        matches
            .value_of("archive")
            .expect("You must provide the location of the archive"),
    );

<<<<<<< HEAD
    info!("sarchive for torque starting. Watching {:?}. Archiving under {:?}.", &base, &archive);
=======
    info!(
        "sarchive starting. Watching hash dirs in {:?}. Archiving under {:?}.",
        &base, &archive
    );
>>>>>>> b2938d18

    if !base.is_dir() {
        error!("Provided base {:?} is not a valid directory", base);
        exit(1);
    }
    if !archive.is_dir() {
        warn!(
            "Provided archive {:?} is not a valid directory, creating it.",
            &archive
        );
        if let Err(e) = create_dir_all(&archive) {
            error!("Unable to create archive at {:?}. {}", &archive, e);
            exit(1);
        }
    }

    let notification = Arc::new(AtomicBool::new(false));
    let parker = Parker::new();
    let unparker = parker.unparker().clone();

    info!("Registering signal handler for SIGTERM");
    let u1 = unparker.clone();
    let n1 = Arc::clone(&notification);
    unsafe {
        signal_hook::register(signal_hook::SIGTERM, move || {
            info!("Received SIGTERM");
            n1.store(true, SeqCst);
            u1.unpark()
        })
    };

    info!("Registering signal handler for SIGINT");
    let u2 = unparker.clone();
    let n2 = Arc::clone(&notification);
    unsafe {
        signal_hook::register(signal_hook::SIGINT, move || {
            info!("Received SIGINT");
            n2.store(true, SeqCst);
            u2.unpark()
        })
    };

    let (sig_sender, sig_receiver) = bounded(20);

    let cleanup = matches.is_present("cleanup");

    // we will watch the ten hash.X directories
    let (sender, receiver) = unbounded();
    if let Err(e) = scope(|s| {
<<<<<<< HEAD

        if matches.is_present("subdirs") {
            for subdir in 0..9 {
                let t = &sender;
                let sd = subdir;
                let p = base.join(format!("{}", subdir)).to_owned();
                s.spawn(move |_| match monitor(&p, &t) {
                    Ok(_) => info!("Stopped watching subdir {}", &sd),
                    Err(e) => {
                        error!("{}", e);
                        panic!("Error watching subdir {}", &sd);
                    }
                });
            }
        } else {
            let t = &sender;
            s.spawn(move |_| match monitor(&base, t) {
                Ok(_) => info!("Stopped watching subdir {:?}", &base),
=======
        let ss = &sig_sender;
        s.spawn(move |_| {
            signal_handler_atomic(ss, notification, &parker);
            info!("Signal handled");
        });
        for hash in 0..10 {
            let t = &sender;
            let h = hash;
            let sr = &sig_receiver;
            s.spawn(move |_| match monitor(base, hash, t, sr) {
                Ok(_) => info!("Stopped watching hash.{}", &h),
>>>>>>> b2938d18
                Err(e) => {
                        error!("{:?}", e);
                        panic!("Error watching {:?}", &base);
                }
            });
        }
        let r = &receiver;
        let sr = &sig_receiver;
        s.spawn(move |_| process(archive, period, r, sr, cleanup));
    }) {
        error!("sarchive stopping due to error: {:?}", e);
        exit(1);
    };

    info!("Sarchive finished");
    exit(0);
}<|MERGE_RESOLUTION|>--- conflicted
+++ resolved
@@ -126,17 +126,17 @@
                 )
         )
         .arg(
-<<<<<<< HEAD
+            Arg::with_name("cleanup")
+                .long("cleanup")
+                .help(
+                    "[Experimental] Process already received events when the program is terminated with SIGINT or SIGTERM"
+                )
+        )
+        .arg(
             Arg::with_name("subdirs")
                 .long("subdirs")
                 .help(
                     "Watch the subdirectories 0..9 of the job spool dir."
-=======
-            Arg::with_name("cleanup")
-                .long("cleanup")
-                .help(
-                    "[Experimental] Process already received events when the program is terminated with SIGINT or SIGTERM"
->>>>>>> b2938d18
                 )
         )
         .arg(
@@ -178,14 +178,10 @@
             .expect("You must provide the location of the archive"),
     );
 
-<<<<<<< HEAD
-    info!("sarchive for torque starting. Watching {:?}. Archiving under {:?}.", &base, &archive);
-=======
     info!(
-        "sarchive starting. Watching hash dirs in {:?}. Archiving under {:?}.",
+        "sarchive for torque starting. Watching {:?}. Archiving under {:?}.",
         &base, &archive
     );
->>>>>>> b2938d18
 
     if !base.is_dir() {
         error!("Provided base {:?} is not a valid directory", base);
@@ -235,7 +231,11 @@
     // we will watch the ten hash.X directories
     let (sender, receiver) = unbounded();
     if let Err(e) = scope(|s| {
-<<<<<<< HEAD
+        let ss = &sig_sender;
+        s.spawn(move |_| {
+            signal_handler_atomic(ss, notification, &parker);
+            info!("Signal handled");
+        });
 
         if matches.is_present("subdirs") {
             for subdir in 0..9 {
@@ -252,21 +252,10 @@
             }
         } else {
             let t = &sender;
-            s.spawn(move |_| match monitor(&base, t) {
-                Ok(_) => info!("Stopped watching subdir {:?}", &base),
-=======
-        let ss = &sig_sender;
-        s.spawn(move |_| {
-            signal_handler_atomic(ss, notification, &parker);
-            info!("Signal handled");
-        });
-        for hash in 0..10 {
-            let t = &sender;
             let h = hash;
             let sr = &sig_receiver;
             s.spawn(move |_| match monitor(base, hash, t, sr) {
                 Ok(_) => info!("Stopped watching hash.{}", &h),
->>>>>>> b2938d18
                 Err(e) => {
                         error!("{:?}", e);
                         panic!("Error watching {:?}", &base);
