--- conflicted
+++ resolved
@@ -32,7 +32,8 @@
 extern crate log;
 extern crate notify;
 extern crate reopen;
-#[macro_use] extern crate serde_json;
+#[macro_use]
+extern crate serde_json;
 extern crate syslog;
 
 use clap::{App, Arg, SubCommand};
@@ -50,15 +51,8 @@
 mod slurm;
 mod utils;
 
-<<<<<<< HEAD
-use utils::{monitor, process, signal_handler_atomic};
-use archive::Archive;
-use archive::file::{FileArchive, Period};
-use archive::elastic::{ElasticArchive};
-=======
 use archive::file::{FileArchive, Period};
 use utils::{monitor, process, signal_handler_atomic};
->>>>>>> c7a0992e
 
 fn setup_logging(
     level_filter: log::LevelFilter,
