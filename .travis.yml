language: rust
sudo: false
cache: cargo

rust:
- stable
- beta
- nightly
os: 
- linux
<<<<<<< HEAD
=======
- osx
>>>>>>> 1cd56e9a

branches:
  only:
    - master
    - staging
    - trying

matrix:
  fast_finish: true
  include:

  - rust: 1.34.2
    os: linux
    script: |
      cargo build --verbose
  - rust: stable
    os: linux
    script: | # cargo tarpaulin
      bash <(curl https://raw.githubusercontent.com/xd009642/tarpaulin/master/travis-install.sh) &&
      cargo tarpaulin --all-features --ciserver travis-ci --coveralls $TRAVIS_JOB_ID
script:
- cargo test --verbose<|MERGE_RESOLUTION|>--- conflicted
+++ resolved
@@ -8,10 +8,7 @@
 - nightly
 os: 
 - linux
-<<<<<<< HEAD
-=======
 - osx
->>>>>>> 1cd56e9a
 
 branches:
   only:
